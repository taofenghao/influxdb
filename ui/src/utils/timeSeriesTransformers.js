--- conflicted
+++ resolved
@@ -226,19 +226,14 @@
   ]
   const sortedTimeVals = map(sortedData, r => r[0])
   const filteredData = filterTableColumns(sortedData, fieldNames)
-<<<<<<< HEAD
   const orderedData = orderTableColumns(filteredData, fieldNames)
   const processedData = verticalTimeAxis ? orderedData : _.unzip(orderedData)
-=======
-  const processedData = verticalTimeAxis ? filteredData : _.unzip(filteredData)
   const {widths: columnWidths, totalWidths} = calculateColumnWidths(
     processedData,
     fieldNames,
     timeFormat,
     verticalTimeAxis
   )
->>>>>>> 7a6bd068
-
   return {processedData, sortedTimeVals, columnWidths, totalWidths}
 }
 
